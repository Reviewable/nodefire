'use strict';

const admin = require('firebase-admin');
const _ = require('lodash');
const url = require('url');
const request = require('request');
const LRUCache = require('lru-cache');

let cache, cacheHits = 0, cacheMisses = 0, maxCacheSizeForDisconnectedHost = Infinity;
const serverTimeOffsets = {}, serverDisconnects = {};
const operationInterceptors = [];


/**
  A wrapper around a Firebase DataSnapshot.  Works just like a Firebase snapshot, except that
  ref returns a NodeFire instance, val() normalizes the value, and child() takes an optional
  refining scope.
 */
class Snapshot {
  constructor(snap, nodeFire) {
    this.$snap = snap;
    this.$nodeFire = nodeFire;
  }

  get key() {
    return this.$snap.key;
  }

  get ref() {
    return new NodeFire(this.$snap.ref, {
      scope: this.$nodeFire.$scope,
      host: this.$nodeFire.$host,
    });
  }

  val() {
    return getNormalValue(this.$snap);
  }

  child(path, scope) {
    const childNodeFire = this.$nodeFire.scope(scope);
    return new Snapshot(this.$snap.child(childNodeFire.interpolate(path)), childNodeFire);
  }

  forEach(callback) {
    this.$snap.forEach(function(child) {
      return callback(new Snapshot(child, this.$nodeFire));
    });
  }
}

/* Snapshot methods that work the same. */
delegateSnapshot('toJSON');
delegateSnapshot('exists');
delegateSnapshot('hasChild');
delegateSnapshot('hasChildren');
delegateSnapshot('numChildren');


/**
 * A wrapper around a Firebase reference, and the main entry point to the module.  You can pretty
 * much use this class as you would use the Firebase class.  The two major differences are:
 * 1) Most methods return promises, which you use instead of callbacks.
 * 2) Each NodeFire object has a scope dictionary associated with it that's used to interpolate any
 *    path used in a call.
 *
 * Every method that returns a promise also accepts an options object as the last argument.  One
 * standard option is `timeout`, which will cause an operation to time out after the given number of
 * milliseconds.  Other operation-specific options are described in their respective doc comments.
 */
// jshint latedef:false
class NodeFire {
// jshint latedef:nofunc

  /**
   * Creates a new NodeFire wrapper around a raw Firebase reference.
   *
   * @param {admin.database.Query} ref A fully authenticated Firebase reference or query.
   * @param {Object} options Optional dictionary containing options.
   * @param {Object} options.scope Optional dictionary that will be used for interpolating paths.
   * @param {string} options.host For internal use only, do not pass.
   */
  constructor(ref, options = {}) {
    const refIsNonNullObject = typeof ref === 'object' && ref !== null;
    if (!refIsNonNullObject || typeof ref.ref !== 'object' || typeof ref.ref.transaction !== 'function') {
      throw new Error(
        `Expected first argument passed to NodeFire constructor to be a Firebase Database reference, 
        but got "${ref}".`
      );
    } else if (typeof options !== 'object' || options === null) {
      throw new Error(
        `Expected second argument passed to NodeFire constructor to be an object, but got "${options}".`
      );
    }

    this.$ref = ref;

    this.$scope = options.scope || {};
    this.$host = options.host || url.parse(this.$ref.toString()).host;

    if (!(this.$host in serverTimeOffsets)) {
      serverTimeOffsets[this.$host] = 0;
      trackTimeOffset(this.$host, this);
    }
    if (!(this.$host in serverDisconnects)) {
      trackDisconnect(this.$host, this);
    }
  }

  /**
   * Returns a placeholder value for auto-populating the current timestamp (time since the Unix
   * epoch, in milliseconds) as determined by the Firebase servers.
   * @return {Object} A timestamp placeholder value.
   */
  static get SERVER_TIMESTAMP() {
    return {
      '.sv': 'timestamp'
    };
  }

  /**
   * Returns the database instance corresponding to this reference.
   * @return {admin.database.Database} The database instance corresponding to this reference.
   */
  get database() {
    return this.$ref.ref.database;
  }

  /**
   * Returns the last part of this reference's path. The key of a root reference is `null`.
   * @return {string|null} The last part this reference's path.
   */
  get key() {
    return this.$ref.ref.key;
  }

  /**
   * Returns just the path component of the reference's URL.
   * @return {string} The path component of the Firebase URL wrapped by this NodeFire object.
   */
  get path() {
    return decodeURIComponent(this.$ref.toString()).slice(this.$ref.ref.root.toString().length - 1);
  }

  /**
   * Returns a NodeFire reference at the same location as this query or reference.
   * @return {NodeFire|null} A NodeFire reference at the same location as this query or reference.
   */
  get ref() {
    if (this.$ref.isEqual(this.$ref.ref)) {
      return this;
    } else {
      return new NodeFire(this.$ref.ref, {
        scope: this.$scope,
        host: this.$host,
      });
    }
  }

  /**
   * Returns a NodeFire reference to the root of the database.
   * @return {NodeFire} The root reference of the database.
   */
  get root() {
    if (this.$ref.isEqual(this.$ref.ref.root)) {
      return this;
    } else {
<<<<<<< HEAD
      return new NodeFire(this.$ref.root, {
        scope: this.$scope,
        host: this.$host,
      });
=======
      return new NodeFire(this.$ref.ref.root, this.$scope, this.$host);
>>>>>>> 4aee02bc
    }
  }

  /**
   * Returns a NodeFire reference to the parent location of this reference. The parent of a root
   * reference is `null`.
   * @return {NodeFire|null} The parent location of this reference.
   */
  get parent() {
    if (this.$ref.ref.parent === null) {
      return null;
    } else {
<<<<<<< HEAD
      return new NodeFire(this.$ref.parent, {
        scope: this.$scope,
        host: this.$host,
      });
=======
      return new NodeFire(this.$ref.ref.parent, this.$scope, this.$host);
>>>>>>> 4aee02bc
    }
  }

  /**
   * Interpolates variables into a template string based on the object's scope (passed into the
   * constructor, if any) and the optional scope argument.  Characters forbidden by Firebase are
   * escaped into a "\xx" hex format.
   *
   * @param  {string} string The template string to interpolate.  You can refer to scope variables
   *     using both ":varName" and "{varName}" notations, with the latter also accepting
   *     dot-separated child attributes like "{varName.child1.child2}".
   * @param  {Object} scope Optional bindings to add to the ones carried by this NodeFire object.
   *     This scope takes precedence if a key is present in both.
   * @return {string} The interpolated string
   */
  interpolate(string, scope) {
    scope = scope ? _.extend(_.clone(this.$scope), scope) : this.$scope;
    string = string.replace(/:([a-z-_]+)|\{(.+?)\}/gi, (match, v1, v2) => {
      const v = (v1 || v2);
      const parts = v.split('.');
      let value = scope;
      for (let i = 0; i < parts.length; i++) {
        value = value[parts[i]];
        if (_.isUndefined(value) || value === null) {
          throw new Error(
            'Missing or null variable "' + v + '" when expanding NodeFire path "' + string + '"');
        }
      }
      return NodeFire.escape(value);
    });
    return string;
  }

  // TODO: add onDisconnect
  // TODO: add user/password-related methods

  /**
   * Returns a JSON-serializable representation of this object.
   * @return {Object} A JSON-serializable representation of this object.
   */
  toJSON() {
    return this.$ref.toJSON();
  }

  /**
   * Returns whether or not this Firebase reference is equivalent to the provided Firebase reference.
   * @return {NodeFire} Another NodeFire instance against which to compare.
   */
  isEqual(otherRef) {
    return this.$ref.isEqual(otherRef.$ref);
  }

  /**
   * Stringifies the wrapped reference.
   * @return {string} The Firebase URL wrapped by this NodeFire object.
   */
  toString() {
    return decodeURIComponent(this.$ref.toString());
  }

  /**
   * Creates a new NodeFire object on the same reference, but with an extended interpolation scope.
   * @param  {Object} scope A dictionary of interpolation variables that will be added to (and take
   *     precedence over) the one carried by this NodeFire object.
   * @return {NodeFire} A new NodeFire object with the same reference and new scope.
   */
  scope(scope) {
    return new NodeFire(this.$ref, {
      scope: _.extend(_.clone(this.$scope), scope),
      host: this.$host,
    });
  }

  /**
   * Creates a new NodeFire object on a child of this one, and optionally an augmented scope.
   * @param  {string} path The path to the desired child, relative to this reference.  The path will
   *     be interpolated using this object's scope and the additional scope provided.  For the
   *     syntax see the interpolate() method.
   * @param  {Object} scope Optional additional scope that will add to (and override) this object's
   *     scope.
   * @return {NodeFire} A new NodeFire object on the child reference, and with the augmented scope.
   */
  child(path, scope) {
    const child = this.scope(scope);
    return new NodeFire(this.$ref.child(child.interpolate(path)), {
      scope: child.$scope,
      host: this.$host,
    });
  }

  /**
   * Gets this reference's current value from Firebase, and inserts it into the cache if a
   * maxCacheSize was set and the `cache` option is not false.
   * @return {Promise} A promise that is resolved to the reference's value, or rejected with an
   *     error.  The value returned is normalized, meaning arrays are converted to objects.
   */
  get(options) {
    return invoke(
      {ref: this, method: 'get', args: []}, options,
      options => {
        if (options.cache === undefined || options.cache) this.cache();
        return this.$ref.once('value').then(snap => getNormalValue(snap));
      }
    );
  }

  /**
   * Adds this reference to the cache (if maxCacheSize set) and counts a cache hit or miss.
   */
  cache() {
    if (!cache) return;
    const url = this.toString();
    if (cache.has(url)) {
      cacheHits++;
    } else {
      cacheMisses++;
      cache.set(url, this);
      this.$ref.on('value', noopCallback, () => {
        if (cache) cache.del(url);
      });
    }
  }

  /**
   * Removes this reference from the cache (if maxCacheSize is set).
   * @return True if the reference was cached, false otherwise.
   */
  uncache() {
    if (!cache) return;
    const url = this.toString();
    if (!cache.has(url)) return false;
    cache.del(url);
    return true;
  }

  /**
   * Sets the value at this reference.
   * @param {Object || number || string || boolean} value The value to set.
   * @returns {Promise} A promise that is resolved when the value has been set, or rejected with an
   *     error.
   */
  set(value, options) {
    return invoke(
      {ref: this, method: 'set', args: [value]}, options,
      options => this.$ref.set(value)
    );
  }

  /**
   * Updates a value at this reference, setting only the top-level keys supplied and leaving any
   * other ones as-is.
   * @param  {Object} value The value to update the reference with.
   * @return {Promise} A promise that is resolved when the value has been updated, or rejected with
   *     an error.
   */
  update(value, options) {
    return invoke(
      {ref: this, method: 'update', args: [value]}, options,
      options => this.$ref.update(value)
    );
  }

  /**
   * Removes this reference from the Firebase.
   * @return {Promise} A promise that is resolved when the value has been removed, or rejected with
   *     an error.
   */
  remove(options) {
    return invoke(
      {ref: this, method: 'remove', args: []}, options,
      options => this.$ref.remove()
    );
  }

  /**
   * Pushes a value as a new child of this reference, with a new unique key.  Note that if you just
   * want to generate a new unique key you can call generateUniqueKey() directly.
   * @param  {Object || number || string || boolean} value The value to push.
   * @return {Promise} A promise that is resolved to a new NodeFire object that refers to the newly
   *     pushed value (with the same scope as this object), or rejected with an error.
   */
  push(value, options) {
    if (value === undefined || value === null) {
      return new NodeFire(this.$ref.push(), {
        scope: this.$scope,
        host: this.$host,
      });
    } else {
      return invoke({ref: this, method: 'push', args: [value]}, options, options => {
        const ref = this.$ref.push(value);
        return ref.then(() => new NodeFire(ref, {
          scope: this.$scope,
          host: this.$host,
        }));
      });
    }
  }

  /**
   * Runs a transaction at this reference.  The transaction is not applied locally first, since this
   * would be incompatible with a promise's complete-once semantics.
   *
   * There's a bug in the Firebase SDK that fails to update the local value and will cause a
   * transaction to fail repeatedly until it fails with maxretry.  If you specify the detectStuck
   * option then an error with the message 'stuck' will be thrown earlier so that you can try to
   * work around the issue.
   *
   * @param  {function(value):value} updateFunction A function that takes the current value at this
   *     reference and returns the new value to replace it with.  Return undefined to abort the
   *     transaction, and null to remove the reference.  Be prepared for this function to be called
   *     multiple times in case of contention.
   * @param  {Object} options An options objects that may include the following properties:
   *     {number} detectStuck Throw a 'stuck' exception after the update function's input value has
   *         remained unchanged this many times.  Defaults to 0 (turned off).
   *     {boolean} prefetchValue Fetch and keep pinned the value referenced by the transaction while
   *         the transaction is in progress.  Defaults to true.
   *     {number} timeout A number of milliseconds after which to time out the transaction and
   *         reject the promise with 'timeout'.
   * @return {Promise} A promise that is resolved with the (normalized) committed value if the
   *     transaction committed or with undefined if it aborted, or rejected with an error.
   */
  transaction(updateFunction, options) {
    const self = this;  // easier than using => functions or binding explicitly
    let tries = 0, result;
    const startTime = self.now();
    let prefetchDoneTime;
    const metadata = {};
    options = options || {};

    function fillMetadata(outcome) {
      if (metadata.outcome) return;
      metadata.outcome = outcome;
      metadata.tries = tries;
      if (prefetchDoneTime) {
        metadata.prefetchDuration = prefetchDoneTime - startTime;
        metadata.duration = self.now() - prefetchDoneTime;
      } else {
        metadata.duration = self.now() - startTime;
      }
    }

    const op = {ref: this, method: 'transaction', args: [updateFunction]};

    return Promise.all(
      _.map(
        operationInterceptors,
        interceptor => Promise.resolve(interceptor(op, options))
      )
    ).then(() => {
      const promise = new Promise((resolve, reject) => {
        const wrappedRejectNoResult = wrapReject(self, 'transaction', reject);
        let wrappedReject = wrappedRejectNoResult;
        let aborted, settled;
        const inputValues = [];
        let numConsecutiveEqualInputValues = 0;

        function wrappedUpdateFunction(value) {
          try {
            wrappedReject = wrappedRejectNoResult;
            if (aborted) return;  // transaction otherwise aborted and promise settled, just stop
            if (options.detectStuck) {
              if (inputValues.length && _.isEqual(value, _.last(inputValues))) {
                numConsecutiveEqualInputValues++;
              } else {
                numConsecutiveEqualInputValues = 0;
                inputValues.push(_.cloneDeep(value));
              }
              if (numConsecutiveEqualInputValues >= options.detectStuck) {
                const error = new Error('stuck');
                error.inputValues = inputValues;
                throw error;
              }
            }
            if (++tries > 25) throw new Error('maxretry');
            result = updateFunction(getNormalRawValue(value));
            wrappedReject = wrapReject(self, 'transaction', result, reject);
            return result;
          } catch (e) {
            // Firebase propagates exceptions thrown by the update function to the top level.  So
            // catch them here instead, reject the promise, and abort the transaction by returning
            // undefined.  The callback will then try to resolve the promise (seeing an uncommitted
            // transaction with no error) but it'll be a no-op.
            fillMetadata('error');
            wrappedReject(e);
          }
        }

        let onceTxn, timeoutId;
        function txn() {
          if (!prefetchDoneTime) prefetchDoneTime = self.now();
          try {
            self.$ref.transaction(wrappedUpdateFunction, (error, committed, snap) => {
              if (error && (error.message === 'set' || error.message === 'disconnect')) {
                txn();
                return;
              }
              settled = true;
              if (timeoutId) clearTimeout(timeoutId);
              if (onceTxn) self.$ref.off('value', onceTxn);
              fillMetadata(error ? 'error' : (committed ? 'commit': 'skip'));
              if (NodeFire.LOG_TRANSACTIONS) {
                console.log(JSON.stringify({txn: {
                  tries: tries, path: self.toString().replace(/https:\/\/[^\/]*/, ''),
                  outcome: metadata.outcome, value: result
                }}));
              }
              if (error) {
                wrappedReject(error);
              } else if (committed) {
                resolve(getNormalValue(snap));
              } else {
                resolve();
              }
            }, false).catch(noopCallback);
          } catch(e) {
            wrappedReject(e);
          }
        }
        if (options.timeout) {
          timeoutId = setTimeout(() => {
            if (settled) return;
            aborted = true;
            const e = new Error('timeout');
            e.timeout = options.timeout;
            wrappedReject(e);
          }, options.timeout);
        }
        if (options.prefetchValue || options.prefetchValue === undefined) {
          // Prefetch the data and keep it "live" during the transaction, to avoid running the
          // (potentially expensive) transaction code 2 or 3 times while waiting for authoritative
          // data from the server.  Also pull it into the cache to speed future transactions at this
          // ref.
          self.cache();
          onceTxn = _.once(txn);
          self.$ref.on('value', onceTxn, wrappedRejectNoResult);
        } else {
          txn();
        }
      });

      promise.transaction = metadata;
      return promise;
    });
  }

  /**
   * Registers a listener for an event on this reference.  Works the same as the Firebase method
   * except that the snapshot passed into the callback will be wrapped such that:
   *   1) The val() method will return a normalized method (like NodeFire.get() does).
   *   2) The ref() method will return a NodeFire reference, with the same scope as the reference
   *      on which on() was called.
   *   3) The child() method takes an optional extra scope parameter, just like NodeFire.child().
   */
  on(eventType, callback, cancelCallback, context) {
    cancelCallback = wrapReject(this, 'on', cancelCallback);
    this.$ref.on(
      eventType, captureCallback(this, eventType, callback), cancelCallback, context);
    return callback;
  }

  /**
   * Unregisters a listener.  Works the same as the Firebase method.
   */
  off(eventType, callback, context) {
    this.$ref.off(eventType, callback && popCallback(this, eventType, callback), context);
  }

  /**
   * Generates a unique string that can be used as a key in Firebase.
   * @return {string} A unique string that satisfies Firebase's key syntax constraints.
   */
  generateUniqueKey() {
    return this.$ref.push().key;
  }

  /**
   * Returns the current timestamp after adjusting for the Firebase-computed server time offset.
   * @return {number} The current time in integer milliseconds since the epoch.
   */
  now() {
    return new Date().getTime() + serverTimeOffsets[this.$host];
  }

  /**
   * Fetches the keys of the current reference's children without also fetching all the contents,
   * using the Firebase REST API.
   * 
   * @param options An options object with the following items, all optional:
   *   - accessToken: a Google OAuth2 access token to pass to the REST API.
   *   - maxTries: the maximum number of times to try to fetch the keys, in case of transient errors
   *               (defaults to 1)
   *   - retryInterval: the number of milliseconds to delay between retries (defaults to 1000)
   * @return A promise that resolves to an array of key strings.
   */
  childrenKeys(options = {}) {
    const uri = this.toString() + '.json';
    const qs = {shallow: true};
    if (options.accessToken) qs.access_token = options.accessToken;
    return new Promise((resolve, reject) => {
      let tries = 0;
      function tryRequest() {
        tries++;
        request({uri, qs}, function(error, response, data) {
          if (error && options.maxTries && tries < options.maxTries) {
            setTimeout(tryRequest, options.retryInterval || 1000);
          } else if (error) {
            reject(error);
          } else {
            try {
              const object = JSON.parse(data);
              if (_.get(object, 'error') === 'Permission denied') {
                reject(
                  new Error('Failed to fetch children keys from Firebase REST API: Permission denied')
                );
              } else {
                resolve(object ? Object.keys(object) : []);
              }
            } catch (error) {
              reject(error);
            }
          }
        });
      }
      tryRequest();
    });
  };

  /**
   * Turns Firebase low-level connection logging on or off.
   * @param {boolean | ROLLING} enable Whether to enable or disable logging, or enable rolling logs.
   *        Rolling logs can only be enabled once; any further calls to enableFirebaseLogging will
   *        disable them permanently.
   * @returns If ROLLING logs were requested, returns a handle to FirebaseRollingLog (see
   *          https://github.com/mikelehen/firebase-rolling-log for details).  Otherwise returns
   *          nothing.
   */
  static enableFirebaseLogging(enable) {
    if (enable === NodeFire.ROLLING) {
      return require('firebase-rolling-log');
    } else {
      Firebase.enableLogging(enable);
    }
  }

  /**
   * Adds an intercepting callback before all NodeFire database operations.  This callback can
   * modify the operation's options or block it while performing other work.
   * @param {Function} callback The callback to invoke before each operation.  It will be passed two
   *     arguments: an operation descriptor ({ref, method, args}) and an options object.  The
   *     descriptor is read-only but the options can be modified.  The callback can return any value
   *     (which will be ignored) or a promise, to block execution of the operation (but not other
   *     interceptors) until the promise settles.
   */
  static interceptOperations(callback) {
    operationInterceptors.push(callback);
  }

  /**
   * Sets the maximum number of values to keep pinned and updated in the cache.  The cache is not
   * used unless you set a non-zero maximum.
   * @param {number} max The maximum number of values to keep pinned in the cache.
   */
  static setCacheSize(max) {
    if (max) {
      if (!cache) {
        cache = new LRUCache({max: max, dispose: (key, ref) => {
          ref.$ref.off('value', noopCallback);
        }});
      } else {
        cache.max = max;
      }
    } else {
      if (cache) cache.reset();
      cache = null;
    }
  }

  /**
   * Sets the maximum number of pinned values to retain in the cache when a host gets disconnected.
   * By default all values are retained, but if your cache size is high they'll all need to be
   * double-checked against the Firebase server when the connection comes back.  It may thus be more
   * economical to drop the least used ones when disconnected.
   * @param {number} max The maximum number of values from a disconnected host to keep pinned in the
   *        cache.
   */
  static setCacheSizeForDisconnectedHost(max) {
    maxCacheSizeForDisconnectedHost = max;
  }

  /**
   * Gets the current number of values pinned in the cache.
   * @return {number} The current size of the cache.
   */
  static getCacheCount() {
    return cache ? cache.itemCount : 0;
  }

  /**
   * Gets the current cache hit rate.  This is very approximate, as it's only counted for get() and
   * transaction() calls, and is unable to count ancestor hits, where the ancestor of the requested
   * item is actually cached.
   * @return {number} The cache's current hit rate.
   */
  static getCacheHitRate() {
    return (cacheHits || cacheMisses) ? cacheHits / (cacheHits + cacheMisses) : 0;
  }

  /**
   * Resets the cache's hit rate counters back to zero.
   */
  static resetCacheHitRate() {
    cacheHits = cacheMisses = 0;
  }

  /**
   * Escapes a string to make it an acceptable Firebase key.
   * @param {string} key The proposed key to escape.
   * @return {string} The escaped key.
   */
  static escape(key) {
      return key.toString().replace(/[\\\.\$\#\[\]\/]/g, char => {
        return '\\' + char.charCodeAt(0).toString(16);
      });
  }

  /**
   * Unescapes a previously escaped (or interpolated) key.
   * @param {string} key The key to unescape.
   * @return {string} The original unescaped key.
   */
  static unescape(key) {
    return key.toString().replace(/\\[0-9a-f]{2}/gi, code => {
      return String.fromCharCode(parseInt(code.slice(1), 16));
    });
  }

}

/**
 * Flag that indicates whether to log transactions and the number of tries needed.
 * @type {boolean} True to log metadata about every transaction.
 */
NodeFire.LOG_TRANSACTIONS = false;

/**
 * A special constant that you can pass to enableFirebaseLogging to keep a rolling buffer of
 * Firebase logs without polluting the console, to be grabbed and saved only when needed.
 */
NodeFire.ROLLING = {};

/* Query methods, same as on Firebase objects. */
wrapNodeFire('limitToFirst');
wrapNodeFire('limitToLast');
wrapNodeFire('startAt');
wrapNodeFire('endAt');
wrapNodeFire('equalTo');
wrapNodeFire('orderByChild');
wrapNodeFire('orderByKey');
wrapNodeFire('orderByValue');


// We need to wrap the user's callback so that we can wrap each snapshot, but must keep track of the
// wrapper function in case the user calls off().  We don't reuse wrappers so that the number of
// wrappers is equal to the number of on()s for that callback, and we can safely pop one with each
// call to off().
function captureCallback(nodeFire, eventType, callback) {
  const key = eventType + '::' + nodeFire.toString();
  callback.$nodeFireCallbacks = callback.$nodeFireCallbacks || {};
  callback.$nodeFireCallbacks[key] = callback.$nodeFireCallbacks[key] || [];
  const nodeFireCallback = function(snap, previousChildKey) {
    runGenerator(callback.call(this, new Snapshot(snap, nodeFire), previousChildKey));
  };
  callback.$nodeFireCallbacks[key].push(nodeFireCallback);
  return nodeFireCallback;
}

function popCallback(nodeFire, eventType, callback) {
  const key = eventType + '::' + nodeFire.toString();
  return callback.$nodeFireCallbacks[key].pop();
}

function runGenerator(o) {
  let promise;
  if (o instanceof Promise) {
    promise = o;
  } else if (o && typeof o.next === 'function' && typeof o.throw === 'function' && Promise.co) {
    promise = Promise.co(o);
  }
  if (promise) promise.catch(error => {throw error;});
}


function wrapNodeFire(method) {
  NodeFire.prototype[method] = function() {
    return new NodeFire(
      this.$ref[method].apply(this.$ref, arguments), {
        scope: this.$scope,
        host: this.$host,
      });
  };
}

function delegateSnapshot(method) {
  Snapshot.prototype[method] = function() {
    return this.$snap[method].apply(this.$snap, arguments);
  };
}

function wrapReject(nodefire, method, value, reject) {
  let hasValue = true;
  if (!reject) {
    reject = value;
    hasValue = false;
  }
  if (!reject) return reject;
  return function(error) {
    error.firebase = {
      method: method, ref: nodefire.toString(), value: hasValue ? value : undefined,
      code: (error.code || error.message || '').toLowerCase() || undefined
    };
    if (error.message === 'timeout' && error.timeout) {
      error.firebase.timeout = error.timeout;
      delete error.timeout;
    }
    if (error.message === 'stuck' && error.inputValues) {
      error.firebase.inputValues = error.inputValues;
      delete error.inputValues;
    }
    error.message = 'Firebase: ' + error.message;
    reject(error);
  };
}

function noopCallback() {}

function trackTimeOffset(host, ref) {
  ref.root.child('.info/serverTimeOffset').on('value', snap => {
    serverTimeOffsets[host] = snap.val();
  }, _.bind(trackTimeOffset, host, ref));
}

function trackDisconnect(host, ref) {
  serverDisconnects[host] = true;
  ref.root.child('.info/connected').on(
    'value', snap => {
      if (!snap.val()) trimCache(host);
    }, _.bind(trackDisconnect, host, ref)
  );
}

function trimCache(host) {
  if (!cache || cache.max <= maxCacheSizeForDisconnectedHost) return;
  const prefix = 'https://' + host + '/';
  let count = 0;
  cache.forEach((value, key) => {
    if (key.slice(0, prefix.length) !== prefix) return;
    if (++count <= maxCacheSizeForDisconnectedHost) return;
    cache.del(key);
  });
}

function getNormalValue(snap) {
  return getNormalRawValue(snap.val());
}

function getNormalRawValue(value) {
  if (_.isArray(value)) {
    const normalValue = {};
    _.forEach(value, (item, key) => {
      if (!(item === null || _.isUndefined(item))) {
        normalValue[key] = getNormalRawValue(item);
      }
    });
    value = normalValue;
  } else if (_.isObject(value)) {
    _.forEach(value, (item, key) => {
      value[key] = getNormalRawValue(item);
    });
  }
  return value;
}

function invoke(op, options = {}, fn) {
  return Promise.all(
    _.map(
      operationInterceptors,
      interceptor => Promise.resolve(interceptor(op, options))
    )
  ).then(() => {
    const promises = [];
    let timeoutId, settled;
    if (options.timeout) promises.push(new Promise((resolve, reject) => {
      timeoutId = setTimeout(() => {
        if (!settled) reject(new Error('timeout'));
      }, options.timeout);
    }));
    promises.push(Promise.resolve(fn(options)).then(result => {
      settled = true;
      if (timeoutId) clearTimeout(timeoutId);
      return result;
    }));
    return Promise.race(promises).catch(e => {
      settled = true;
      if (timeoutId) clearTimeout(timeoutId);
      e.firebase = {
        ref: op.ref.toString(), method: op.method,
        timeout: e.message === 'timeout' ? options.timeout : undefined,
        code: (e.code || e.message || '').toLowerCase() || undefined,
        args: _.map(
          op.args, arg => _.isFunction(arg) ? `<function${arg.name ? ' ' + arg.name : ''}>` : arg)
      };
      e.message = 'Firebase: ' + e.message;
      return Promise.reject(e);
    });
  });
}

module.exports = NodeFire;<|MERGE_RESOLUTION|>--- conflicted
+++ resolved
@@ -165,14 +165,10 @@
     if (this.$ref.isEqual(this.$ref.ref.root)) {
       return this;
     } else {
-<<<<<<< HEAD
-      return new NodeFire(this.$ref.root, {
+      return new NodeFire(this.$ref.ref.root, {
         scope: this.$scope,
         host: this.$host,
       });
-=======
-      return new NodeFire(this.$ref.ref.root, this.$scope, this.$host);
->>>>>>> 4aee02bc
     }
   }
 
@@ -185,14 +181,10 @@
     if (this.$ref.ref.parent === null) {
       return null;
     } else {
-<<<<<<< HEAD
-      return new NodeFire(this.$ref.parent, {
+      return new NodeFire(this.$ref.ref.parent, {
         scope: this.$scope,
         host: this.$host,
       });
-=======
-      return new NodeFire(this.$ref.ref.parent, this.$scope, this.$host);
->>>>>>> 4aee02bc
     }
   }
 
