--- conflicted
+++ resolved
@@ -30,12 +30,8 @@
     "lodash": "^3.10.1",
     "lru-cache": "^4.0.0",
     "request": "^2.87.0"
-<<<<<<< HEAD
-=======
   },
   "devDependencies": {
-    "firebase-admin": "^5.12.1",
     "googleapis": "^32.0.0"
->>>>>>> 751e88ac
   }
 }